
#!/usr/bin/env python3
"""
LuxCore Service - Zintegrowany serwis API + WebSocket
Uruchamia pełny stos LuxDB na jednym porcie (deployment ready)
"""

import signal
import sys
import os
import time
import threading
from luxdb.luxcore import get_luxcore
from luxdb.manager import get_db_manager
from luxdb.session_manager import get_session_manager
from luxdb.utils.logging_utils import get_db_logger

logger = get_db_logger()

def signal_handler(signum, frame):
    """Obsługuje sygnały systemowe"""
    logger.log_info(f"Otrzymano sygnał {signum}, zatrzymywanie LuxCore Service...")
    luxcore = get_luxcore()
    luxcore.stop_all()
    sys.exit(0)

def setup_initial_configuration():
    """Wstępna konfiguracja dla LuxCore"""
    logger.log_info("Rozpoczynam konfigurację LuxCore Service...")
    
    try:
        # Inicjalizuj menedżer baz danych
        db_manager = get_db_manager()
        
        # Upewnij się że główna baza istnieje
        if "main" not in db_manager.list_databases():
            logger.log_info("Tworzę główną bazę danych...")
            db_manager.create_database("main")
        
        # Inicjalizuj menedżer sesji
        session_manager = get_session_manager("main")
        
        # Wyczyść wygasłe sesje
        cleaned_sessions = session_manager.cleanup_expired_sessions()
        if cleaned_sessions > 0:
            logger.log_info(f"Wyczyszczono {cleaned_sessions} wygasłych sesji")
        
        # Przykładowy użytkownik testowy (tylko do rozwoju)
        try:
            test_user_id = session_manager.create_user(
                username="testuser",
                email="test@luxdb.dev",
                password="testpass123"
            )
            if test_user_id:
                logger.log_info(f"Utworzono użytkownika testowego (ID: {test_user_id})")
        except Exception as e:
            logger.log_info(f"Użytkownik testowy już istnieje: {str(e)}")
        
        logger.log_info("Konfiguracja LuxCore zakończona pomyślnie")
        return True
        
    except Exception as e:
        logger.log_error("Błąd podczas konfiguracji LuxCore", e)
        return False

def setup_websocket_callbacks():
    """Konfiguruje callbacki WebSocket dla komunikacji z klientami"""
    luxcore = get_luxcore()
    
    def on_database_change(db_name, event_type, data):
        """Callback dla zmian w bazie danych"""
        logger.log_info(f"Zmiana w bazie {db_name}: {event_type}")
        
        # Rozgłoś zmiany przez WebSocket
        if hasattr(luxcore, 'luxws_server') and luxcore.luxws_server:
            luxcore.luxws_server.broadcast_database_change(db_name, event_type, data)
    
    def on_user_activity(user_id, activity_type, data):
        """Callback dla aktywności użytkowników"""
        logger.log_info(f"Aktywność użytkownika {user_id}: {activity_type}")
        
        # Możemy tu dodać dodatkową logikę dla różnych typów aktywności
        if activity_type in ["login", "logout"] and hasattr(luxcore, 'luxws_server') and luxcore.luxws_server:
            luxcore.luxws_server.broadcast_database_change("main", f"user_{activity_type}", {
                "user_id": user_id,
                "timestamp": data.get("timestamp")
            })
<<<<<<< HEAD

=======
    luxcore.luxws_server.register_callback("database_change", on_database_change)
    luxcore.luxws_server.register_callback("user_activity", on_user_activity)
>>>>>>> e8ada523
    logger.log_info("Callbacki WebSocket skonfigurowane")

def periodic_maintenance():
    """Okresowe zadania konserwacyjne"""
    def maintenance_worker():
        while True:
            try:
                # Wyczyść wygasłe sesje co 30 minut
                time.sleep(1800)  # 30 minut
                
                session_manager = get_session_manager("main")
                cleaned = session_manager.cleanup_expired_sessions()
                
                if cleaned > 0:
                    logger.log_info(f"Konserwacja: wyczyszczono {cleaned} wygasłych sesji")
                
                # Wyczyść nieaktywne połączenia WebSocket
                luxcore = get_luxcore()
                if hasattr(luxcore, 'luxws_server') and luxcore.luxws_server:
                    luxcore.luxws_server.cleanup_inactive_connections()
                
            except Exception as e:
                logger.log_error("Błąd podczas konserwacji", e)
    
    # Uruchom w osobnym wątku
    maintenance_thread = threading.Thread(target=maintenance_worker, daemon=True)
    maintenance_thread.start()
    logger.log_info("Uruchomiono okresową konserwację")

def print_service_info():
    """Wyświetla informacje o serwisie"""
    luxcore = get_luxcore()
    status = luxcore.get_status()
    
    # Sprawdź czy jesteśmy w trybie deployment
    is_deployment = os.environ.get('REPL_DEPLOYMENT') == '1'
    
    print("🚀 LuxCore Service - Pełny stos LuxDB")
    print("=" * 60)
    
    if is_deployment:
        print(f"✅ Zintegrowany serwer na: http://0.0.0.0:5000")
        print("   • REST API endpoints")
        print("   • WebSocket connections")
        print("   • Single port deployment")
    else:
        print(f"✅ REST API na: http://0.0.0.0:5000")
        print(f"✅ WebSocket na: ws://0.0.0.0:5001")
        print("   • Separate services mode")
    
    print(f"📊 Status: http://0.0.0.0:5000/api/health")
    print(f"🔐 Auth: http://0.0.0.0:5000/api/auth/login")
    print(f"📋 API Docs: http://0.0.0.0:5000/api/databases")
    
    db_count = status.get('databases', {}).get('count', 0)
    print(f"🗄️  Bazy danych: {db_count}")
    
    print(f"\n🌟 Tryb: {'Deployment' if is_deployment else 'Development'}")
    print("💡 Testowy użytkownik: testuser / testpass123")
    print("🔧 WebSocket callbacks aktywne")
    print("⚙️  Okresowa konserwacja uruchomiona")
    print("\nNaciśnij Ctrl+C aby zatrzymać serwis")

def main():
    """Główna funkcja serwisu LuxCore"""
    # Zarejestruj handlery sygnałów
    signal.signal(signal.SIGINT, signal_handler)
    signal.signal(signal.SIGTERM, signal_handler)
    
    try:
        # Wstępna konfiguracja
        if not setup_initial_configuration():
            print("❌ Błąd konfiguracji LuxCore Service")
            sys.exit(1)
        
        # Inicjalizuj LuxCore
        luxcore = get_luxcore()
        
        # Sprawdź tryb deployment
        is_deployment = os.environ.get('REPL_DEPLOYMENT') == '1'
        
        if is_deployment:
            # Tryb deployment - jeden port
            luxcore.api_port = 5000
            luxcore.ws_port = 5000  # Ten sam port dla deployment
        else:
            # Tryb development - osobne porty
            luxcore.api_port = 5000
            luxcore.ws_port = 5001
        
        # Uruchom wszystkie serwisy
        if luxcore.start_all(debug=False):
            
            # Konfiguruj callbacki WebSocket
            setup_websocket_callbacks()
            
            # Uruchom okresową konserwację
            periodic_maintenance()
            
            # Wyświetl informacje o serwisie
            print_service_info()
            
            # Oczekuj na zakończenie
            try:
                while luxcore.running:
                    time.sleep(1)
            except KeyboardInterrupt:
                pass
            
            luxcore.stop_all()
        else:
            print("❌ Błąd uruchamiania LuxCore Service")
            sys.exit(1)
            
    except Exception as e:
        logger.log_error("Krytyczny błąd LuxCore Service", e)
        print(f"❌ Krytyczny błąd: {e}")
        sys.exit(1)
    
    print("\n🕊️ LuxCore Service zatrzymany - Niech Lux będzie z Tobą")

if __name__ == "__main__":
    main()<|MERGE_RESOLUTION|>--- conflicted
+++ resolved
@@ -86,12 +86,9 @@
                 "user_id": user_id,
                 "timestamp": data.get("timestamp")
             })
-<<<<<<< HEAD
-
-=======
+
     luxcore.luxws_server.register_callback("database_change", on_database_change)
     luxcore.luxws_server.register_callback("user_activity", on_user_activity)
->>>>>>> e8ada523
     logger.log_info("Callbacki WebSocket skonfigurowane")
 
 def periodic_maintenance():
